// Package radius provides a RADIUS client and server.
//
// Attributes
//
// The following tables list the attributes automatically registered in the
// Builtin dictionary. Each row contains the attributes' name, type (number),
// and Go data type.
//
// The following attributes are defined by RFC 2865:
//
//  User-Name                 1   string
//  User-Password             2   string
//  CHAP-Password             3   []byte
//  NAS-IP-Address            4   net.IP
//  NAS-Port                  5   uint32
//  Service-Type              6   uint32
//  Framed-Protocol           7   uint32
//  Framed-IP-Address         8   net.IP
//  Framed-IP-Netmask         9   net.IP
//  Framed-Routing            10  uint32
//  Filter-Id                 11  string
//  Framed-MTU                12  uint32
//  Framed-Compression        13  uint32
//  Login-IP-Host             14  net.IP
//  Login-Service             15  uint32
//  Login-TCP-Port            16  uint32
//  Reply-Message             18  string
//  Callback-Number           19  []byte
//  Callback-Id               20  []byte
//  Framed-Route              22  string
//  Framed-IPX-Network        23  net.IP
//  State                     24  []byte
//  Class                     25  []byte
//  Vendor-Specific           26  []byte]
//  Session-Timeout           27  uint32
//  Idle-Timeout              28  uint32
//  Termination-Action        29  uint32
//  Called-Station-Id         30  []byte
//  Calling-Station-Id        31  []byte
//  NAS-Identifier            32  []byte
//  Proxy-State               33  []byte
//  Login-LAT-Service         34  []byte
//  Login-LAT-Node            35  []byte
//  Login-LAT-Group           36  []byte
//  Framed-AppleTalk-Link     37  uint32
//  Framed-AppleTalk-Network  38  uint32
//  Framed-AppleTalk-Zone     39  []byte
//  CHAP-Challenge            60  []byte
//  NAS-Port-Type             61  uint32
//  Port-Limit                62  uint32
//  Login-LAT-Port            63  []byte
//
// The following attributes are defined by RFC 2866:
//
//  Acct-Status-Type       40  uint32
//  Acct-Delay-Time        41  uint32
//  Acct-Input-Octets      42  uint32
//  Acct-Output-Octets     43  uint32
//  Acct-Session-Id        44  string
//  Acct-Authentic         45  uint32
//  Acct-Session-Time      46  uint32
//  Acct-Input-Packets     47  uint32
//  Acct-Output-Packets    48  uint32
//  Acct-Terminate-Cause   49  uint32
//  Acct-Multi-Session-Id  50  string
//  Acct-Link-Count        51  uint32
<<<<<<< HEAD
package radius
=======
// The following attributes are defined by RFC 2869:
//
//  Acct-Input-Gigawords   52  uint32
//  Acct-Output-Gigawords  53  uint32
//  NAS-Port-ID            87  string

package radius // import "layeh.com/radius"
>>>>>>> e8c3fc2d
<|MERGE_RESOLUTION|>--- conflicted
+++ resolved
@@ -64,14 +64,11 @@
 //  Acct-Terminate-Cause   49  uint32
 //  Acct-Multi-Session-Id  50  string
 //  Acct-Link-Count        51  uint32
-<<<<<<< HEAD
-package radius
-=======
+//
 // The following attributes are defined by RFC 2869:
 //
 //  Acct-Input-Gigawords   52  uint32
 //  Acct-Output-Gigawords  53  uint32
 //  NAS-Port-ID            87  string
 
-package radius // import "layeh.com/radius"
->>>>>>> e8c3fc2d
+package radius