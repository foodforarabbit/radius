--- conflicted
+++ resolved
@@ -6,11 +6,6 @@
 
 	"encoding/binary"
 	"errors"
-<<<<<<< HEAD
-	"math"
-	"fmt"
-=======
->>>>>>> e3d49e52
 )
 
 func init() {
@@ -165,8 +160,6 @@
 		}
 	}
 
-	fmt.Println("password", enc)
-
 	return enc, nil
 }
 
